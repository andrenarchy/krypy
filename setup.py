# -*- coding: utf-8 -*-
import os
from distutils.core import setup
import codecs


# shamelessly copied from VoroPy
def read(fname):
    return codecs.open(os.path.join(os.path.dirname(__file__), fname),
                       encoding='utf-8').read()

<<<<<<< HEAD
from krypy import __version__

setup(name='krypy',
      packages=['krypy', 'krypy.recycling'],
      version=__version__,
=======
setup(name='krypy',
      packages=['krypy'],
      version='1.0.1',
>>>>>>> 72d2bf19
      description='Krylov subspace methods for linear algebraic systems',
      long_description=read('README.md'),
      author='André Gaul',
      author_email='gaul@web-yard.de',
      url='https://github.com/andrenarchy/krypy',
      requires=['numpy (>=1.7)', 'scipy (>=0.12)'],
      classifiers=[
          'Development Status :: 4 - Beta',
          'Intended Audience :: Science/Research',
          'License :: OSI Approved :: MIT License',
          'Operating System :: OS Independent',
          'Programming Language :: Python',
          'Programming Language :: Python :: 3',
          'Topic :: Scientific/Engineering :: Mathematics'
          ],
      )<|MERGE_RESOLUTION|>--- conflicted
+++ resolved
@@ -9,17 +9,11 @@
     return codecs.open(os.path.join(os.path.dirname(__file__), fname),
                        encoding='utf-8').read()
 
-<<<<<<< HEAD
 from krypy import __version__
 
 setup(name='krypy',
       packages=['krypy', 'krypy.recycling'],
       version=__version__,
-=======
-setup(name='krypy',
-      packages=['krypy'],
-      version='1.0.1',
->>>>>>> 72d2bf19
       description='Krylov subspace methods for linear algebraic systems',
       long_description=read('README.md'),
       author='André Gaul',
